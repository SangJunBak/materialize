[package]
name = "smith-fuzz"
description = "Fuzzer intergration using Smith to generate Materialize inputs"
version = "0.1.0"
edition = "2018"
publish = false

[dependencies]
anyhow = "1.0.32"
env_logger = "0.7.1"
futures = "0.3.5"
futures-channel = "0.3.5"
log = "0.4.11"
postgres-types = "0.1.1"
reqwest = { version = "0.10.6", features = ["json"] }
serde = { version = "1.0", features = ["derive"] }
serde_json = "1.0.57"
structopt = "0.3.15"
<<<<<<< HEAD
test-util = { path = "../test-util" }
tokio = { version = "0.2.21", features = ["full"] }
tokio-postgres = "0.5.4"
=======
tokio = { version = "0.2.22", features = ["full"] }
tokio-postgres = "0.5.5"
>>>>>>> e3cf37eb
url = "2.1.1"<|MERGE_RESOLUTION|>--- conflicted
+++ resolved
@@ -16,12 +16,7 @@
 serde = { version = "1.0", features = ["derive"] }
 serde_json = "1.0.57"
 structopt = "0.3.15"
-<<<<<<< HEAD
 test-util = { path = "../test-util" }
-tokio = { version = "0.2.21", features = ["full"] }
-tokio-postgres = "0.5.4"
-=======
 tokio = { version = "0.2.22", features = ["full"] }
 tokio-postgres = "0.5.5"
->>>>>>> e3cf37eb
 url = "2.1.1"